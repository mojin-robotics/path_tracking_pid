//
// Created by nobleo on 12-9-18.
//

#include <mbf_msgs/ExePathResult.h>
#include <path_tracking_pid/PidDebug.h>
#include <path_tracking_pid/PidFeedback.h>
#include <pluginlib/class_list_macros.h>
#include <tf2/utils.h>
#include <visualization_msgs/Marker.h>
#include <visualization_msgs/MarkerArray.h>

#include <algorithm>
#include <limits>
#include <memory>
#include <path_tracking_pid/path_tracking_pid_local_planner.hpp>
#include <string>
#include <vector>

#include "common.hpp"

// register planner as move_base and move_base plugins
PLUGINLIB_EXPORT_CLASS(path_tracking_pid::TrackingPidLocalPlanner, nav_core::BaseLocalPlanner)
PLUGINLIB_EXPORT_CLASS(
  path_tracking_pid::TrackingPidLocalPlanner, mbf_costmap_core::CostmapController)

namespace path_tracking_pid
{
namespace
{
constexpr double MAP_PARALLEL_THRESH = 0.2;
constexpr double DT_MAX = 1.5;

}  // namespace

void TrackingPidLocalPlanner::reconfigure_pid(path_tracking_pid::PidConfig & config)
{
  pid_controller_.configure(config);
  controller_debug_enabled_ = config.controller_debug_enabled;

  if (controller_debug_enabled_ && !global_plan_.empty()) {
    received_path_.header = global_plan_.at(0).header;
    received_path_.poses = global_plan_;
    path_pub_.publish(received_path_);
  }
}

void TrackingPidLocalPlanner::initialize(
  std::string name, tf2_ros::Buffer * tf, costmap_2d::Costmap2DROS * costmap)
{
  ros::NodeHandle nh("~/" + name);
  ros::NodeHandle gn;
  ROS_DEBUG("TrackingPidLocalPlanner::initialize(%s, ..., ...)", name.c_str());
  // setup dynamic reconfigure
  pid_server_ =
    std::make_unique<dynamic_reconfigure::Server<path_tracking_pid::PidConfig>>(config_mutex_, nh);
  pid_server_->setCallback(
    [this](auto & config, auto /*unused*/) { this->reconfigure_pid(config); });
  pid_controller_.setEnabled(false);

  bool holonomic_robot;
  nh.param<bool>("holonomic_robot", holonomic_robot, false);
  pid_controller_.setHolonomic(holonomic_robot);

  bool estimate_pose_angle;
  nh.param<bool>("estimate_pose_angle", estimate_pose_angle, false);
  pid_controller_.setEstimatePoseAngle(estimate_pose_angle);

  nh.param<std::string>("base_link_frame", base_link_frame_, "base_link");

  nh.param<bool>("use_tricycle_model", use_tricycle_model_, false);
  nh.param<std::string>("steered_wheel_frame", steered_wheel_frame_, "steer");

  collision_marker_pub_ = nh.advertise<visualization_msgs::MarkerArray>("collision_markers", 3);
  visualization_ = std::make_unique<Visualization>(nh);
  debug_pub_ = nh.advertise<path_tracking_pid::PidDebug>("debug", 1);
  path_pub_ = nh.advertise<nav_msgs::Path>("visualization_path", 1, true);

  sub_odom_ = gn.subscribe("odom", 1, &TrackingPidLocalPlanner::curOdomCallback, this);
  sub_vel_max_external_ =
    nh.subscribe("vel_max", 1, &TrackingPidLocalPlanner::velMaxExternalCallback, this);
  feedback_pub_ = nh.advertise<path_tracking_pid::PidFeedback>("feedback", 1);

  map_frame_ = costmap->getGlobalFrameID();
  costmap_ = costmap;
  tf_ = tf;

  initialized_ = true;
}

bool TrackingPidLocalPlanner::setPlan(const std::vector<geometry_msgs::PoseStamped> & global_plan)
{
  if (!initialized_) {
    ROS_ERROR(
      "path_tracking_pid has not been initialized, please call initialize() before using this "
      "planner");
    return false;
  }

  std::string path_frame = global_plan.at(0).header.frame_id;
  ROS_DEBUG("TrackingPidLocalPlanner::setPlan(%zu)", global_plan.size());
  ROS_DEBUG("Plan is defined in frame '%s'", path_frame.c_str());

  global_plan_ = global_plan;

  /* If frame of received plan is not equal to mbf-map_frame, translate first */
  if (map_frame_ != path_frame) {
    ROS_DEBUG(
      "Transforming plan since my global_frame = '%s' and my plan is in frame: '%s'",
      map_frame_.c_str(), path_frame.c_str());
    geometry_msgs::TransformStamped tf_transform;
    tf_transform = tf_->lookupTransform(map_frame_, path_frame, ros::Time(0));
    // Check alignment, when path-frame is severly mis-aligned show error
    double yaw;
    double pitch;
    double roll;
    tf2::getEulerYPR(tf_transform.transform.rotation, yaw, pitch, roll);
    if (std::fabs(pitch) > MAP_PARALLEL_THRESH || std::fabs(roll) > MAP_PARALLEL_THRESH) {
      ROS_ERROR(
        "Path is given in %s frame which is severly mis-aligned with our map-frame: %s",
        path_frame.c_str(), map_frame_.c_str());
    }
    for (auto & pose_stamped : global_plan_) {
      tf2::doTransform(pose_stamped.pose, pose_stamped.pose, tf_transform);
      pose_stamped.header.frame_id = map_frame_;
      // 'Project' plan by removing z-component
      pose_stamped.pose.position.z = 0.0;
    }
  }

  if (controller_debug_enabled_) {
    received_path_.header = global_plan_.at(0).header;
    received_path_.poses = global_plan_;
    path_pub_.publish(received_path_);
  }

  try {
    ROS_DEBUG(
      "map_frame: %s, plan_frame: %s, base_link_frame: %s", map_frame_.c_str(), path_frame.c_str(),
      base_link_frame_.c_str());
    tfCurPoseStamped_ = tf_->lookupTransform(map_frame_, base_link_frame_, ros::Time(0));
  } catch (const tf2::TransformException & ex) {
    ROS_ERROR("Received an exception trying to transform: %s", ex.what());
    return false;
  }

  // Feasability check, but only when not resuming with odom-vel
  if (
    pid_controller_.getConfig().init_vel_method != Pid_Odom &&
    pid_controller_.getConfig().init_vel_max_diff >= 0.0 &&
    std::abs(
      latest_odom_.twist.twist.linear.x - pid_controller_.getControllerState().current_x_vel) >
      pid_controller_.getConfig().init_vel_max_diff) {
    ROS_ERROR(
      "Significant diff between odom (%f) and controller_state (%f) detected. Aborting!",
      latest_odom_.twist.twist.linear.x, pid_controller_.getControllerState().current_x_vel);
    return false;
  }

  if (use_tricycle_model_) {
    try {
      ROS_DEBUG(
        "base_link_frame: %s, steered_wheel_frame: %s", base_link_frame_.c_str(),
        steered_wheel_frame_.c_str());
      tf_base_to_steered_wheel_stamped_ =
        tf_->lookupTransform(base_link_frame_, steered_wheel_frame_, ros::Time(0));
    } catch (const tf2::TransformException & ex) {
      ROS_ERROR("Received an exception trying to transform: %s", ex.what());
      ROS_ERROR(
        "Invalid transformation from base_link_frame to steered_wheel_frame. Tricycle model will "
        "be disabled");
      use_tricycle_model_ = false;
    }

    pid_controller_.setTricycleModel(
      use_tricycle_model_, tf_base_to_steered_wheel_stamped_.transform);

    // TODO(clopez): subscribe to steered wheel odom
    geometry_msgs::Twist steering_odom_twist;
    pid_controller_.setPlan(
      tfCurPoseStamped_.transform, latest_odom_.twist.twist,
      tf_base_to_steered_wheel_stamped_.transform, steering_odom_twist, global_plan_);
  } else {
    pid_controller_.setPlan(tfCurPoseStamped_.transform, latest_odom_.twist.twist, global_plan_);
  }

  pid_controller_.setEnabled(true);
  active_goal_ = true;
  prev_time_ = ros::Time(0);
  return true;
}

bool TrackingPidLocalPlanner::computeVelocityCommands(geometry_msgs::Twist & cmd_vel)
{
  ros::Time now = ros::Time::now();
  if (prev_time_.isZero()) {
    prev_time_ = now - prev_dt_;  // Initialisation round
  }
  ros::Duration dt = now - prev_time_;
  if (dt.isZero()) {
    ROS_ERROR_THROTTLE(
      5, "dt=0 detected, skipping loop(s). Possible overloaded cpu or simulating too fast");
    cmd_vel = geometry_msgs::Twist();
    cmd_vel.linear.x = pid_controller_.getControllerState().current_x_vel;
    cmd_vel.angular.z = pid_controller_.getControllerState().current_yaw_vel;
    return true;  // False is no use: https://github.com/magazino/move_base_flex/issues/195
  }
  if (dt < ros::Duration(0) || dt > ros::Duration(DT_MAX)) {
    ROS_ERROR("Invalid time increment: %f. Aborting", dt.toSec());
    return false;
  }
  try {
    ROS_DEBUG("map_frame: %s, base_link_frame: %s", map_frame_.c_str(), base_link_frame_.c_str());
    tfCurPoseStamped_ = tf_->lookupTransform(map_frame_, base_link_frame_, ros::Time(0));
  } catch (const tf2::TransformException & ex) {
    ROS_ERROR("Received an exception trying to transform: %s", ex.what());
    active_goal_ = false;
    return false;
  }

  // Handle obstacles
  if (pid_controller_.getConfig().anti_collision) {
    auto cost = projectedCollisionCost();

<<<<<<< HEAD
    if (cost >= costmap_2d::LETHAL_OBSTACLE)
    {
=======
    if (cost >= costmap_2d::INSCRIBED_INFLATED_OBSTACLE) {
>>>>>>> 83663545
      pid_controller_.setVelMaxObstacle(0.0);
    } else if (pid_controller_.getConfig().obstacle_speed_reduction) {
      double max_vel = pid_controller_.getConfig().max_x_vel;
      double reduction_factor = static_cast<double>(cost) / costmap_2d::LETHAL_OBSTACLE;
      double limit = max_vel * (1 - reduction_factor);
      ROS_DEBUG("Cost: %d, factor: %f, limit: %f", cost, reduction_factor, limit);
      pid_controller_.setVelMaxObstacle(limit);
    } else {
      pid_controller_.setVelMaxObstacle(INFINITY);  // set back to inf
    }
  } else {
    pid_controller_.setVelMaxObstacle(INFINITY);  // Can be disabled live, so set back to inf
  }

  const auto update_result =
    pid_controller_.update_with_limits(tfCurPoseStamped_.transform, latest_odom_.twist.twist, dt);
  cmd_vel = update_result.velocity_command;

  path_tracking_pid::PidFeedback feedback_msg;
  feedback_msg.eda = ros::Duration(update_result.eda);
  feedback_msg.progress = update_result.progress;
  feedback_pub_.publish(feedback_msg);

  if (cancel_requested_) {
    path_tracking_pid::PidConfig config = pid_controller_.getConfig();
    // Copysign here, such that when cancelling while driving backwards, we decelerate to -0.0 and hence
    // the sign propagates correctly
    config.target_x_vel = std::copysign(0.0, config.target_x_vel);
    config.target_end_x_vel = std::copysign(0.0, config.target_x_vel);
    boost::recursive_mutex::scoped_lock lock(config_mutex_);
    // When updating from own server no callback is called. Thus controller is updated first and then server is notified
    pid_controller_.configure(config);
    pid_server_->updateConfig(config);
    lock.unlock();
    cancel_requested_ = false;
  }

  if (controller_debug_enabled_) {
    debug_pub_.publish(update_result.pid_debug);

    // publish rviz visualization
    std_msgs::Header header;
    header.stamp = now;
    header.frame_id = map_frame_;
    tf2::Transform tfCurPose;
    tf2::fromMsg(tfCurPoseStamped_.transform, tfCurPose);
    visualization_->publishAxlePoint(header, tfCurPose);
    visualization_->publishControlPoint(header, pid_controller_.getCurrentWithCarrot());
    visualization_->publishGoalPoint(header, pid_controller_.getCurrentGoal());
    visualization_->publishPlanPoint(header, pid_controller_.getCurrentPosOnPlan());
  }

  prev_time_ = now;
  prev_dt_ =
    dt;  // Store last known valid dt for next cycles (https://github.com/magazino/move_base_flex/issues/195)
  return true;
}

uint8_t TrackingPidLocalPlanner::projectedCollisionCost()
{
  // configure rviz visualization
  visualization_msgs::Marker mkSteps;
  mkSteps.header.frame_id = map_frame_;
  mkSteps.header.stamp = ros::Time::now();
  mkSteps.ns = "extrapolated poses";
  mkSteps.action = visualization_msgs::Marker::ADD;
  mkSteps.pose.orientation.w = 1.0;
  mkSteps.id = __COUNTER__;
  mkSteps.type = visualization_msgs::Marker::POINTS;
  mkSteps.scale.x = 0.5;
  mkSteps.scale.y = 0.5;
  mkSteps.color.r = 1.0;
  mkSteps.color.g = 0.5;
  mkSteps.color.a = 1.0;

  visualization_msgs::Marker mkPosesOnPath;
  mkPosesOnPath.header.frame_id = map_frame_;
  mkPosesOnPath.header.stamp = ros::Time::now();
  mkPosesOnPath.ns = "goal poses on path";
  mkPosesOnPath.action = visualization_msgs::Marker::ADD;
  mkPosesOnPath.pose.orientation.w = 1.0;
  mkPosesOnPath.id = __COUNTER__;
  mkPosesOnPath.type = visualization_msgs::Marker::POINTS;
  mkPosesOnPath.scale.x = 0.5;
  mkPosesOnPath.scale.y = 0.5;
  mkPosesOnPath.color.r = 1.0;
  mkPosesOnPath.color.g = 1.0;
  mkPosesOnPath.color.a = 1.0;

  visualization_msgs::Marker mkCollisionFootprint;
  mkCollisionFootprint.header.frame_id = map_frame_;
  mkCollisionFootprint.header.stamp = ros::Time::now();
  mkCollisionFootprint.ns = "Collision footprint";
  mkCollisionFootprint.action = visualization_msgs::Marker::ADD;
  mkCollisionFootprint.pose.orientation.w = 1.0;
  mkCollisionFootprint.id = __COUNTER__;
  mkCollisionFootprint.type = visualization_msgs::Marker::LINE_LIST;
  mkCollisionFootprint.scale.x = 0.1;
  mkCollisionFootprint.color.b = 1.0;
  mkCollisionFootprint.color.a = 0.3;

  visualization_msgs::Marker mkCollisionHull;
  mkCollisionHull.header.frame_id = map_frame_;
  mkCollisionHull.header.stamp = ros::Time::now();
  mkCollisionHull.ns = "Collision polygon";
  mkCollisionHull.action = visualization_msgs::Marker::ADD;
  mkCollisionHull.pose.orientation.w = 1.0;
  mkCollisionHull.id = __COUNTER__;
  mkCollisionHull.type = visualization_msgs::Marker::LINE_STRIP;
  mkCollisionHull.scale.x = 0.2;
  mkCollisionHull.color.r = 1.0;
  mkCollisionHull.color.a = 0.3;

  visualization_msgs::Marker mkCollisionIndicator;
  mkCollisionIndicator.header.frame_id = map_frame_;
  mkCollisionIndicator.header.stamp = ros::Time::now();
  mkCollisionIndicator.ns = "Collision object";
  mkCollisionIndicator.pose.orientation.w = 1.0;
  mkCollisionIndicator.id = __COUNTER__;
  mkCollisionIndicator.type = visualization_msgs::Marker::CYLINDER;
  mkCollisionIndicator.scale.x = 0.5;
  mkCollisionIndicator.scale.y = 0.5;
  mkCollisionIndicator.color.r = 1.0;
  mkCollisionIndicator.color.a = 0.0;
  visualization_msgs::MarkerArray mkCollision;

  // Check how far we should check forward
  double x_vel = pid_controller_.getControllerState().current_x_vel;
  double collision_look_ahead_distance =
    x_vel * x_vel / (2 * pid_controller_.getConfig().target_x_decc) +
    pid_controller_.getConfig().collision_look_ahead_length_offset;
  uint n_steps = std::ceil(
    collision_look_ahead_distance / pid_controller_.getConfig().collision_look_ahead_resolution);
  double x_resolution = collision_look_ahead_distance / std::max(static_cast<int>(n_steps), 1);

  // Define a x_step transform which will be used to step forward the position.
  tf2::Transform x_step_tf;
  double target_x_vel = pid_controller_.getConfig().target_x_vel;
  double max_abs_x_vel = std::abs(x_vel) > std::abs(target_x_vel) ? x_vel : target_x_vel;
  x_step_tf.setOrigin(tf2::Vector3(copysign(x_resolution, max_abs_x_vel), 0.0, 0.0));

  // Use a controller state to forward project the position on the path
  auto projected_controller_state = pid_controller_.getControllerState();
  geometry_msgs::Transform current_tf = tfCurPoseStamped_.transform;

  // Step until lookahead is reached, for every step project the pose back to the path
  std::vector<tf2::Transform> projected_steps_tf;
  tf2::Transform projected_step_tf;
  tf2::fromMsg(current_tf, projected_step_tf);
  projected_steps_tf.push_back(projected_step_tf);  // Evaluate collision at base_link
  projected_step_tf = pid_controller_.findPositionOnPlan(current_tf, projected_controller_state);
  projected_steps_tf.push_back(projected_step_tf);  // Add base_link projected pose
  for (uint step = 0; step < n_steps; step++) {
    tf2::Transform next_straight_step_tf = projected_step_tf * x_step_tf;
    projected_step_tf = pid_controller_.findPositionOnPlan(
      tf2::toMsg(next_straight_step_tf), projected_controller_state);
    projected_steps_tf.push_back(projected_step_tf);

    // Fill markers:
    geometry_msgs::Point mkStep;
    tf2::toMsg(next_straight_step_tf.getOrigin(), mkStep);
    mkSteps.points.push_back(mkStep);
    geometry_msgs::Point mkPointOnPath;
    tf2::toMsg(projected_step_tf.getOrigin(), mkPointOnPath);
    mkPosesOnPath.points.push_back(mkPointOnPath);
  }

  costmap_2d::Costmap2D* costmap2d = costmap_->getCostmap();
  polygon_t previous_footprint_xy;
  polygon_t collision_polygon;
<<<<<<< HEAD
  uint8_t max_projected_step_cost = 0;
  for (const auto& projection_tf : projected_steps_tf)
  {
=======
  for (const auto & projection_tf : projected_steps_tf) {
    // Project footprint forward
>>>>>>> 83663545
    double x = projection_tf.getOrigin().x();
    double y = projection_tf.getOrigin().y();
    double yaw = tf2::getYaw(projection_tf.getRotation());

    // Calculate cost by checking base link location in costmap
    int map_x, map_y;
    costmap2d->worldToMapEnforceBounds(x, y, map_x, map_y);
    uint8_t projected_step_cost = costmap2d->getCost(map_x, map_y);
    if (projected_step_cost > max_projected_step_cost)
    {
      max_projected_step_cost = projected_step_cost;
    }

    // Project footprint forward
    std::vector<geometry_msgs::Point> footprint;
    costmap_2d::transformFootprint(x, y, yaw, costmap_->getRobotFootprint(), footprint);

    // Append footprint to polygon
    polygon_t two_footprints = previous_footprint_xy;
    previous_footprint_xy.clear();
    for (const auto & point : footprint) {
      boost::geometry::append(two_footprints, point);
      boost::geometry::append(previous_footprint_xy, point);
    }

    boost::geometry::correct(two_footprints);
    polygon_t two_footprint_hull;
    boost::geometry::convex_hull(two_footprints, two_footprint_hull);
    collision_polygon = union_(collision_polygon, two_footprint_hull);

    // Add footprint to marker
    geometry_msgs::Point previous_point = footprint.back();
    for (const auto & point : footprint) {
      mkCollisionFootprint.points.push_back(previous_point);
      mkCollisionFootprint.points.push_back(point);
      previous_point = point;
    }
  }

  // Create a convex hull so we can use costmap2d->convexFillCells
<<<<<<< HEAD
=======
  costmap_2d::Costmap2D * costmap2d = costmap_->getCostmap();
>>>>>>> 83663545
  polygon_t collision_polygon_hull;
  boost::geometry::convex_hull(collision_polygon, collision_polygon_hull);
  std::vector<costmap_2d::MapLocation> collision_polygon_hull_map;

  // Convert to map coordinates
  for (const auto & point : collision_polygon_hull) {
    int map_x;
    int map_y;
    costmap2d->worldToMapEnforceBounds(point.x, point.y, map_x, map_y);
    costmap_2d::MapLocation map_point{static_cast<uint>(map_x), static_cast<uint>(map_y)};
    collision_polygon_hull_map.push_back(map_point);
  }

  // Get the relevant cells
  std::vector<costmap_2d::MapLocation> cells_in_polygon;
  costmap2d->convexFillCells(collision_polygon_hull_map, cells_in_polygon);

  // Get the max cost inside the concave polygon
  uint8_t max_cost = 0.0;
  for (const auto & cell_in_polygon : cells_in_polygon) {
    // Cost checker is cheaper than polygon checker, so lets do that first
    uint8_t cell_cost = costmap2d->getCost(cell_in_polygon.x, cell_in_polygon.y);
    if (cell_cost > max_cost && cell_cost != costmap_2d::NO_INFORMATION) {
      // Check if in concave polygon
      geometry_msgs::Point point;
      costmap2d->mapToWorld(cell_in_polygon.x, cell_in_polygon.y, point.x, point.y);
      if (boost::geometry::within(point, collision_polygon)) {
        // Protip: uncomment below and 'if (cell_cost > max_cost)' to see evaluated cells
        // boost::unique_lock<costmap_2d::Costmap2D::mutex_t> lock_controller(*(costmap2d->getMutex()));
        // costmap2d->setCost(cell_in_polygon.x, cell_in_polygon.y, 100);

        max_cost = cell_cost;
        // Set collision indicator on suspected cell with current cost
        mkCollisionIndicator.scale.z = cell_cost / 255.0;
        mkCollisionIndicator.color.a = cell_cost / 255.0;
        point.z = mkCollisionIndicator.scale.z * 0.5;
        mkCollisionIndicator.pose.position = point;
<<<<<<< HEAD
        if (max_cost >= costmap_2d::LETHAL_OBSTACLE)
        {
          max_projected_step_cost = max_cost;
=======
        if (max_cost >= costmap_2d::INSCRIBED_INFLATED_OBSTACLE) {
>>>>>>> 83663545
          break;  // Collision detected, no need to evaluate further
        }
      }
    }
  }
  if (mkCollisionIndicator.scale.z > std::numeric_limits<float>::epsilon()) {
    mkCollisionIndicator.action = visualization_msgs::Marker::ADD;
  } else {
    mkCollisionIndicator.action = visualization_msgs::Marker::DELETE;
  }
  mkCollision.markers.push_back(mkCollisionIndicator);

  // Fiddle the polygon into a marker message
  for (const geometry_msgs::Point point : collision_polygon) {
    mkCollisionHull.points.push_back(point);
  }

  mkCollision.markers.push_back(mkCollisionFootprint);
  mkCollision.markers.push_back(mkCollisionHull);
  if (n_steps > 0) {
    mkCollision.markers.push_back(mkSteps);
    mkCollision.markers.push_back(mkPosesOnPath);
  }
  collision_marker_pub_.publish(mkCollision);

  return max_projected_step_cost;
}

uint32_t TrackingPidLocalPlanner::computeVelocityCommands(
  const geometry_msgs::PoseStamped & /* pose */, const geometry_msgs::TwistStamped & /* velocity */,
  geometry_msgs::TwistStamped & cmd_vel, std::string & /* message */)
{
  if (!initialized_) {
    ROS_ERROR(
      "path_tracking_pid has not been initialized, please call initialize() before using this "
      "planner");
    active_goal_ = false;
    return mbf_msgs::ExePathResult::NOT_INITIALIZED;
  }
  // TODO(Cesar): Use provided pose and odom
  if (!computeVelocityCommands(cmd_vel.twist)) {
    active_goal_ = false;
    return mbf_msgs::ExePathResult::FAILURE;
  }
  cmd_vel.header.stamp = ros::Time::now();
  cmd_vel.header.frame_id = base_link_frame_;

  bool moving = std::abs(cmd_vel.twist.linear.x) > VELOCITY_EPS;
  if (cancel_in_progress_) {
    if (!moving) {
      ROS_INFO(
        "Cancel requested and we now (almost) reached velocity 0: %f", cmd_vel.twist.linear.x);
      cancel_in_progress_ = false;
      active_goal_ = false;
      return mbf_msgs::ExePathResult::CANCELED;
    }
    ROS_INFO_THROTTLE(1.0, "Cancel in progress... remaining x_vel: %f", cmd_vel.twist.linear.x);
    return to_underlying(ComputeVelocityCommandsResult::GRACEFULLY_CANCELLING);
  }

  if (!moving && pid_controller_.getVelMaxObstacle() < VELOCITY_EPS) {
    active_goal_ = false;
    return mbf_msgs::ExePathResult::BLOCKED_PATH;
  }

  if (isGoalReached()) {
    active_goal_ = false;
  }
  return mbf_msgs::ExePathResult::SUCCESS;
}

bool TrackingPidLocalPlanner::isGoalReached()
{
  // Return reached boolean, but never succeed when we're preempting
  return pid_controller_.getControllerState().end_reached && !cancel_in_progress_;
}

bool TrackingPidLocalPlanner::isGoalReached(
  double /* dist_tolerance */, double /* angle_tolerance */)
{
  return isGoalReached();
}

bool TrackingPidLocalPlanner::cancel()
{
  // This function runs in a separate thread
  cancel_requested_ = true;
  cancel_in_progress_ = true;
  ros::Rate r(10);
  ROS_INFO("Cancel requested, waiting in loop for cancel to finish");
  while (active_goal_) {
    r.sleep();
  }
  ROS_INFO("Finished waiting loop, done cancelling");
  return true;
}

void TrackingPidLocalPlanner::curOdomCallback(const nav_msgs::Odometry & odom_msg)
{
  latest_odom_ = odom_msg;
}

void TrackingPidLocalPlanner::velMaxExternalCallback(const std_msgs::Float64 & msg)
{
  pid_controller_.setVelMaxExternal(msg.data);
}
}  // namespace path_tracking_pid<|MERGE_RESOLUTION|>--- conflicted
+++ resolved
@@ -222,12 +222,7 @@
   if (pid_controller_.getConfig().anti_collision) {
     auto cost = projectedCollisionCost();
 
-<<<<<<< HEAD
-    if (cost >= costmap_2d::LETHAL_OBSTACLE)
-    {
-=======
-    if (cost >= costmap_2d::INSCRIBED_INFLATED_OBSTACLE) {
->>>>>>> 83663545
+    if (cost >= costmap_2d::LETHAL_OBSTACLE) {
       pid_controller_.setVelMaxObstacle(0.0);
     } else if (pid_controller_.getConfig().obstacle_speed_reduction) {
       double max_vel = pid_controller_.getConfig().max_x_vel;
@@ -398,14 +393,9 @@
   costmap_2d::Costmap2D* costmap2d = costmap_->getCostmap();
   polygon_t previous_footprint_xy;
   polygon_t collision_polygon;
-<<<<<<< HEAD
   uint8_t max_projected_step_cost = 0;
-  for (const auto& projection_tf : projected_steps_tf)
-  {
-=======
   for (const auto & projection_tf : projected_steps_tf) {
     // Project footprint forward
->>>>>>> 83663545
     double x = projection_tf.getOrigin().x();
     double y = projection_tf.getOrigin().y();
     double yaw = tf2::getYaw(projection_tf.getRotation());
@@ -446,10 +436,6 @@
   }
 
   // Create a convex hull so we can use costmap2d->convexFillCells
-<<<<<<< HEAD
-=======
-  costmap_2d::Costmap2D * costmap2d = costmap_->getCostmap();
->>>>>>> 83663545
   polygon_t collision_polygon_hull;
   boost::geometry::convex_hull(collision_polygon, collision_polygon_hull);
   std::vector<costmap_2d::MapLocation> collision_polygon_hull_map;
@@ -487,13 +473,8 @@
         mkCollisionIndicator.color.a = cell_cost / 255.0;
         point.z = mkCollisionIndicator.scale.z * 0.5;
         mkCollisionIndicator.pose.position = point;
-<<<<<<< HEAD
-        if (max_cost >= costmap_2d::LETHAL_OBSTACLE)
-        {
+        if (max_cost >= costmap_2d::LETHAL_OBSTACLE) {
           max_projected_step_cost = max_cost;
-=======
-        if (max_cost >= costmap_2d::INSCRIBED_INFLATED_OBSTACLE) {
->>>>>>> 83663545
           break;  // Collision detected, no need to evaluate further
         }
       }
